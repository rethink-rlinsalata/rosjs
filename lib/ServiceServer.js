/*
 *    Copyright 2016 Rethink Robotics
 *
 *    Copyright 2016 Chris Smith
 *
 *    Licensed under the Apache License, Version 2.0 (the "License");
 *    you may not use this file except in compliance with the License.
 *    You may obtain a copy of the License at
 *    http://www.apache.org/licenses/LICENSE-2.0
 *
 *    Unless required by applicable law or agreed to in writing, software
 *    distributed under the License is distributed on an "AS IS" BASIS,
 *    WITHOUT WARRANTIES OR CONDITIONS OF ANY KIND, either express or implied.
 *    See the License for the specific language governing permissions and
 *    limitations under the License.
 */

"use strict";

let net = require('net');
let NetworkUtils = require('../utils/network_utils.js');
const ros_msg_utils = require('ros_msg_utils');
const base_serializers = ros_msg_utils.Serialize;
let SerializationUtils = require('../utils/serialization_utils.js');
let DeserializeStream = SerializationUtils.DeserializeStream;
let Deserialize = SerializationUtils.Deserialize;
let Serialize = SerializationUtils.Serialize;
let TcprosUtils = require('../utils/tcpros_utils.js');
let EventEmitter = require('events');
let Logging = require('./Logging.js');

class ServiceServer extends EventEmitter {
  constructor(options, callback, nodeHandle) {
    super();
    this._service = options.service;

    this._type = options.type;

    this._port = null;

    this._nodeHandle = nodeHandle;

    this._log = Logging.getLogger();

    this._requestCallback = callback;

    this._messageHandler = options.typeClass;

    this._register();
  };

  getService() {
    return this._service;
  }

  getType() {
    return this._type;
  }

  getPersist() {
    return this._persist;
  }

  isCallInProgress() {
    return this._calling;
  }

  getServiceUri() {
    return NetworkUtils.formatServiceUri(this._port);
  }

  handleClientConnection(client, header) {
    // TODO: verify header data
    this._log.debug('Service %s handling new client connection ', this.getService());

    let respHeader =
      TcprosUtils.createServiceServerHeader(
        this._nodeHandle.getNodeName(),
        this._messageHandler.Request.md5sum(),
        this.getType());
    client.write(respHeader);

    client.$persist = (header['persistent'] === '1');

    // bind to message handler
    client.$messageHandler = this._handleMessage.bind(this, client);
    client.$deserializeStream.on('message', client.$messageHandler);

    client.on('close', () => {
      this._log.debug('Service client %s disconnected!', client.name);
    });
  }

  _handleMessage(client, data) {
    // deserialize msg
    let req = this._messageHandler.Request.deserialize(data, [0]);

    // call service callback
    let resp = new this._messageHandler.Response();
    let success = this._requestCallback(req, resp);

<<<<<<< HEAD
    const serializedResponse = TcprosUtils.serializeServiceResponse(
        this._messageHandler.Response,
        resp,
        success);

    // send service response
    client.write(serializedResponse);
=======
    // serialize response
    let bufferInfo = {buffer: [], length: 0};
    bufferInfo = this._messageHandler.Response.serialize(resp, bufferInfo);

    // prepend the length
    let lenBuf = new Buffer(4);
    lenBuf.writeUInt32LE(bufferInfo.length, 0);
    bufferInfo.buffer.unshift(lenBuf);
    bufferInfo.length += 4;

    // add service success byte
    let statusBuffer;
    if (success) {
      statusBuffer = new Buffer(1).fill(1);
    }
    else {
      statusBuffer = new Buffer(1).fill(0);
    }
    bufferInfo.buffer.unshift(statusBuffer);
    ++bufferInfo.length;

    // finish serialization and write msg
    client.write(Buffer.concat(bufferInfo.buffer, bufferInfo.length));
    if (!client.$persist) {
      this._log.debug('Closing non-persistent client');
      client.end();
    }
>>>>>>> 184c8671
  }

  _register() {
    this._nodeHandle.registerService(this.getService())
    .then((resp) => {
      this.emit('registered');
    });
  }
};

module.exports = ServiceServer;<|MERGE_RESOLUTION|>--- conflicted
+++ resolved
@@ -99,7 +99,6 @@
     let resp = new this._messageHandler.Response();
     let success = this._requestCallback(req, resp);
 
-<<<<<<< HEAD
     const serializedResponse = TcprosUtils.serializeServiceResponse(
         this._messageHandler.Response,
         resp,
@@ -107,35 +106,10 @@
 
     // send service response
     client.write(serializedResponse);
-=======
-    // serialize response
-    let bufferInfo = {buffer: [], length: 0};
-    bufferInfo = this._messageHandler.Response.serialize(resp, bufferInfo);
-
-    // prepend the length
-    let lenBuf = new Buffer(4);
-    lenBuf.writeUInt32LE(bufferInfo.length, 0);
-    bufferInfo.buffer.unshift(lenBuf);
-    bufferInfo.length += 4;
-
-    // add service success byte
-    let statusBuffer;
-    if (success) {
-      statusBuffer = new Buffer(1).fill(1);
-    }
-    else {
-      statusBuffer = new Buffer(1).fill(0);
-    }
-    bufferInfo.buffer.unshift(statusBuffer);
-    ++bufferInfo.length;
-
-    // finish serialization and write msg
-    client.write(Buffer.concat(bufferInfo.buffer, bufferInfo.length));
     if (!client.$persist) {
       this._log.debug('Closing non-persistent client');
       client.end();
     }
->>>>>>> 184c8671
   }
 
   _register() {
