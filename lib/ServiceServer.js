/*
 *    Copyright 2016 Rethink Robotics
 *
 *    Copyright 2016 Chris Smith
 *
 *    Licensed under the Apache License, Version 2.0 (the "License");
 *    you may not use this file except in compliance with the License.
 *    You may obtain a copy of the License at
 *    http://www.apache.org/licenses/LICENSE-2.0
 *
 *    Unless required by applicable law or agreed to in writing, software
 *    distributed under the License is distributed on an "AS IS" BASIS,
 *    WITHOUT WARRANTIES OR CONDITIONS OF ANY KIND, either express or implied.
 *    See the License for the specific language governing permissions and
 *    limitations under the License.
 */

"use strict";

let net = require('net');
let NetworkUtils = require('../utils/network_utils.js');
const ros_msg_utils = require('ros_msg_utils');
const base_serializers = ros_msg_utils.Serialize;
let SerializationUtils = require('../utils/serialization_utils.js');
let DeserializeStream = SerializationUtils.DeserializeStream;
let Deserialize = SerializationUtils.Deserialize;
let Serialize = SerializationUtils.Serialize;
let TcprosUtils = require('../utils/tcpros_utils.js');
let EventEmitter = require('events');
let log = require('../utils/logger.js');

class ServiceServer extends EventEmitter {
  constructor(options, callback, nodeHandle) {
    super();
    this._service = options.service;

    this._type = options.type;

    this._port = null;

    this._nodeHandle = nodeHandle;

    this._log = log.createLogger({
      name: 'srvServer' + this.getService()
    });

    this._requestCallback = callback;

    this._messageHandler = options.typeClass;

    this._register();
  };

  getService() {
    return this._service;
  }

  getType() {
    return this._type;
  }

  getPersist() {
    return this._persist;
  }

  isCallInProgress() {
    return this._calling;
  }

  getServiceUri() {
    return NetworkUtils.formatServiceUri(this._port);
  }

  handleClientConnection(client, deserializeStream, header) {
    // TODO: verify header data
    this._log.debug('Service %s handling new client connection ', this.getService());

    let respHeader =
      TcprosUtils.createServiceServerHeader(
        this._nodeHandle.getNodeName(),
        this._messageHandler.Request.md5sum(),
        this.getType());
    client.write(respHeader);

    // remove old connections to deserializeStream
    deserializeStream.removeAllListeners();

    // bind to message handler
    client.$messageHandler = this._handleMessage.bind(this, client);
    deserializeStream.on('message', client.$messageHandler);

    client.on('close', () => {
      this._log.debug('Service client ' + client.name + ' disconnected!');
    });
  }

  _handleMessage(client, data) {
    this._log.trace('Service  ' + this.getService() + ' got message! ' + data.toString('hex'));
<<<<<<< HEAD
    if (!client.$initialized) {
      let header = TcprosUtils.parseServiceClientHeader(data);
      // TODO: verify header data
      this._log.debug('Service header ' + JSON.stringify(header));

      let respHeader = TcprosUtils.createServiceServerHeader(this._nodeHandle.getNodeName(), this._messageHandler.md5sum(), this.getType());
      client.write(respHeader);
      client.$initialized = true;
    }
    else {
      // deserialize msg
      let req = this._messageHandler.Request.deserialize(data, 0);

      // call service callback
      let resp = new this._messageHandler.Response();
      let success = this._requestCallback(req, resp);

      let serializedResponse;
      if (success) {
        // serialize response
        const msgSize = this._messageHandler.Response.getMessageSize(resp);

        // extra 5 bytes is for success byte and message size
        serializedResponse = new Buffer(5 + msgSize);
        base_serializers.uint8(1, serializedResponse, 0);
        base_serializers.uint32(msgSize, serializedResponse, 1);
        this._messageHandler.Response.serialize(resp, serializedResponse, 4);
      }
      else {
        const errorMessage = 'Unable to handle service call';
        const errLen = errorMessage.length;
        // FIXME: check that we don't need the extra 4 byte str len here
        serializedResponse = new Buffer(5 + errLen);
        base_serializers.uint8(1, serializedResponse, 0);
        base_serializers.string(errorMessage, serializedResponse, 1);
      }

      // send service response
      client.write(serializedResponse);
=======
    // deserialize msg
    let req = this._messageHandler.Request.deserialize(data).data;

    // call service callback
    let resp = new this._messageHandler.Response();
    let success = this._requestCallback(req, resp);

    // serialize response
    let bufferInfo = {buffer: [], length: 0};
    bufferInfo = this._messageHandler.Response.serialize(resp, bufferInfo);

    // prepend the length
    let lenBuf = new Buffer(4);
    lenBuf.writeUInt32LE(bufferInfo.length, 0);
    bufferInfo.buffer.unshift(lenBuf);
    bufferInfo.length += 4;

    // add service success byte
    let statusBuffer;
    if (success) {
      statusBuffer = new Buffer(1).fill(1);
    }
    else {
      statusBuffer = new Buffer(1).fill(0);
>>>>>>> 4a484f57
    }
    bufferInfo.buffer.unshift(statusBuffer);
    ++bufferInfo.length;

    // finish serialization and write msg
    client.write(Buffer.concat(bufferInfo.buffer, bufferInfo.length));
  }

  _register() {
    this._nodeHandle.registerService(this.getService())
    .then((resp) => {
      this.emit('registered');
    });
  }
};

module.exports = ServiceServer;<|MERGE_RESOLUTION|>--- conflicted
+++ resolved
@@ -95,79 +95,35 @@
   }
 
   _handleMessage(client, data) {
-    this._log.trace('Service  ' + this.getService() + ' got message! ' + data.toString('hex'));
-<<<<<<< HEAD
-    if (!client.$initialized) {
-      let header = TcprosUtils.parseServiceClientHeader(data);
-      // TODO: verify header data
-      this._log.debug('Service header ' + JSON.stringify(header));
-
-      let respHeader = TcprosUtils.createServiceServerHeader(this._nodeHandle.getNodeName(), this._messageHandler.md5sum(), this.getType());
-      client.write(respHeader);
-      client.$initialized = true;
-    }
-    else {
-      // deserialize msg
-      let req = this._messageHandler.Request.deserialize(data, 0);
-
-      // call service callback
-      let resp = new this._messageHandler.Response();
-      let success = this._requestCallback(req, resp);
-
-      let serializedResponse;
-      if (success) {
-        // serialize response
-        const msgSize = this._messageHandler.Response.getMessageSize(resp);
-
-        // extra 5 bytes is for success byte and message size
-        serializedResponse = new Buffer(5 + msgSize);
-        base_serializers.uint8(1, serializedResponse, 0);
-        base_serializers.uint32(msgSize, serializedResponse, 1);
-        this._messageHandler.Response.serialize(resp, serializedResponse, 4);
-      }
-      else {
-        const errorMessage = 'Unable to handle service call';
-        const errLen = errorMessage.length;
-        // FIXME: check that we don't need the extra 4 byte str len here
-        serializedResponse = new Buffer(5 + errLen);
-        base_serializers.uint8(1, serializedResponse, 0);
-        base_serializers.string(errorMessage, serializedResponse, 1);
-      }
-
-      // send service response
-      client.write(serializedResponse);
-=======
     // deserialize msg
-    let req = this._messageHandler.Request.deserialize(data).data;
+    let req = this._messageHandler.Request.deserialize(data, 0);
 
     // call service callback
     let resp = new this._messageHandler.Response();
     let success = this._requestCallback(req, resp);
 
-    // serialize response
-    let bufferInfo = {buffer: [], length: 0};
-    bufferInfo = this._messageHandler.Response.serialize(resp, bufferInfo);
+    let serializedResponse;
+    if (success) {
+      // serialize response
+      const msgSize = this._messageHandler.Response.getMessageSize(resp);
 
-    // prepend the length
-    let lenBuf = new Buffer(4);
-    lenBuf.writeUInt32LE(bufferInfo.length, 0);
-    bufferInfo.buffer.unshift(lenBuf);
-    bufferInfo.length += 4;
-
-    // add service success byte
-    let statusBuffer;
-    if (success) {
-      statusBuffer = new Buffer(1).fill(1);
+      // extra 5 bytes is for success byte and message size
+      serializedResponse = new Buffer(5 + msgSize);
+      base_serializers.uint8(1, serializedResponse, 0);
+      base_serializers.uint32(msgSize, serializedResponse, 1);
+      this._messageHandler.Response.serialize(resp, serializedResponse, 4);
     }
     else {
-      statusBuffer = new Buffer(1).fill(0);
->>>>>>> 4a484f57
+      const errorMessage = 'Unable to handle service call';
+      const errLen = errorMessage.length;
+      // FIXME: check that we don't need the extra 4 byte str len here
+      serializedResponse = new Buffer(5 + errLen);
+      base_serializers.uint8(1, serializedResponse, 0);
+      base_serializers.string(errorMessage, serializedResponse, 1);
     }
-    bufferInfo.buffer.unshift(statusBuffer);
-    ++bufferInfo.length;
 
-    // finish serialization and write msg
-    client.write(Buffer.concat(bufferInfo.buffer, bufferInfo.length));
+    // send service response
+    client.write(serializedResponse);
   }
 
   _register() {
